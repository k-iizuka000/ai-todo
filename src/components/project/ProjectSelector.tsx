import React, { useState } from 'react';
import { ChevronDown, Check, Plus, X } from 'lucide-react';
import { Project } from '@/types/project';
import { mockProjects } from '@/mock/projects';
import { Button } from '@/components/ui/button';
import { cn } from '@/lib/utils';

interface ProjectSelectorProps {
  selectedProject?: Project;
<<<<<<< HEAD
  onProjectSelect: (project: Project | null) => void;
=======
  selectedProjectId?: string | null;  // 新規追加：ID直接指定
  onProjectSelect: (project: Project) => void;
  onProjectIdSelect?: (projectId: string | null) => void;  // 新規追加
>>>>>>> 0163f3f8
  onCreateProject?: () => void;
  allowNone?: boolean;  // 新規追加：「プロジェクトなし」許可
  noneLabel?: string;   // 新規追加：「プロジェクトなし」表示ラベル
  className?: string;
  disabled?: boolean;
  allowClear?: boolean;
}

/**
 * プロジェクト選択UI
 * ドロップダウンでプロジェクトを選択し、新規作成ボタンも提供
 */
export const ProjectSelector: React.FC<ProjectSelectorProps> = ({
  selectedProject,
  selectedProjectId,
  onProjectSelect,
  onProjectIdSelect,
  onCreateProject,
  allowNone = false,
  noneLabel = 'プロジェクトを設定しない',
  className,
  disabled = false,
  allowClear = false,
}) => {
  const [isOpen, setIsOpen] = useState(false);
  const projects = mockProjects.filter(p => !p.isArchived);

  // プロパティのバリデーション
  if (selectedProject && selectedProjectId !== undefined) {
    console.warn('ProjectSelector: selectedProject と selectedProjectId の両方が提供されています。selectedProject が優先されます。');
  }

  // 現在の選択状態を決定
  const getCurrentSelectedProject = (): Project | null => {
    if (selectedProject) {
      return selectedProject;
    }
    if (selectedProjectId === null) {
      return null;
    }
    if (selectedProjectId) {
      const foundProject = projects.find(p => p.id === selectedProjectId);
      if (!foundProject) {
        console.warn(`ProjectSelector: 指定されたprojectId "${selectedProjectId}" が見つかりません。`);
      }
      return foundProject || null;
    }
    return null;
  };

  const currentSelectedProject = getCurrentSelectedProject();

  const getStatusDisplay = (status: string) => {
    const statusMap = {
      planning: '計画中',
      active: 'アクティブ',
      on_hold: '保留中',
      completed: '完了',
      cancelled: 'キャンセル',
    };
    return statusMap[status as keyof typeof statusMap] || status;
  };

  const getStatusColor = (status: string) => {
    const colorMap = {
      planning: 'text-blue-600 bg-blue-50',
      active: 'text-green-600 bg-green-50',
      on_hold: 'text-yellow-600 bg-yellow-50',
      completed: 'text-gray-600 bg-gray-50',
      cancelled: 'text-red-600 bg-red-50',
    };
    return colorMap[status as keyof typeof colorMap] || 'text-gray-600 bg-gray-50';
  };

  const getPriorityColor = (priority: string) => {
    const colorMap = {
      low: 'border-l-blue-400',
      medium: 'border-l-yellow-400',
      high: 'border-l-orange-400',
      critical: 'border-l-red-400',
    };
    return colorMap[priority as keyof typeof colorMap] || 'border-l-gray-400';
  };

  const handleProjectSelect = (project: Project) => {
    onProjectSelect(project);
    if (onProjectIdSelect) {
      onProjectIdSelect(project.id);
    }
    setIsOpen(false);
  };

  const handleNoneSelect = () => {
    if (onProjectIdSelect) {
      onProjectIdSelect(null);
    }
    setIsOpen(false);
  };

  return (
    <div className={cn('relative w-full max-w-sm', className)}>
      {/* セレクタボタン */}
      <Button
        variant="outline"
        className={cn(
          'w-full justify-between h-auto p-3',
          disabled && 'opacity-50 cursor-not-allowed',
          isOpen && 'ring-2 ring-primary/20'
        )}
        onClick={() => !disabled && setIsOpen(!isOpen)}
        disabled={disabled}
      >
        <div className="flex items-center space-x-2 min-w-0">
          {currentSelectedProject ? (
            <>
              <span
                className="w-3 h-3 rounded-full flex-shrink-0"
                style={{ backgroundColor: currentSelectedProject.color }}
              />
              <div className="text-left min-w-0 flex-1">
                <p className="font-medium truncate">{currentSelectedProject.name}</p>
                <p className="text-xs text-muted-foreground">
                  {getStatusDisplay(currentSelectedProject.status)}
                </p>
              </div>
            </>
          ) : selectedProjectId === null && allowNone ? (
            <>
              <Check className="h-3 w-3 text-muted-foreground flex-shrink-0" />
              <span className="text-muted-foreground">{noneLabel}</span>
            </>
          ) : (
            <span className="text-muted-foreground">プロジェクトを選択</span>
          )}
        </div>
        <ChevronDown
          className={cn(
            'h-4 w-4 transition-transform flex-shrink-0',
            isOpen && 'transform rotate-180'
          )}
        />
      </Button>

      {/* ドロップダウンメニュー */}
      {isOpen && !disabled && (
        <>
          <div
            className="fixed inset-0 z-10"
            onClick={() => setIsOpen(false)}
          />
          <div className="absolute z-20 w-full mt-1 bg-white border border-border rounded-md shadow-lg max-h-64 overflow-auto">

            {/* プロジェクトなしオプション */}
            {allowNone && (
              <button
                onClick={handleNoneSelect}
                className={cn(
                  'w-full px-3 py-2 text-left hover:bg-muted/50 transition-colors flex items-center space-x-2',
                  onCreateProject && 'border-b border-border',
                  currentSelectedProject === null && 'bg-muted/30'
                )}
              >
                <Check className={cn(
                  'h-4 w-4 flex-shrink-0',
                  currentSelectedProject === null ? 'text-primary' : 'text-transparent'
                )} />
                <span className="text-muted-foreground">{noneLabel}</span>
              </button>
            )}

            {/* 新規作成ボタン */}
            {onCreateProject && (
              <>
                <button
                  onClick={() => {
                    onCreateProject();
                    setIsOpen(false);
                  }}
                  className="w-full px-3 py-2 text-left hover:bg-muted/50 transition-colors flex items-center space-x-2 border-b border-border"
                >
                  <Plus className="h-4 w-4 text-primary" />
                  <span className="text-primary font-medium">新規プロジェクト作成</span>
                </button>
              </>
            )}

            {/* プロジェクトなしオプション */}
            {allowClear && selectedProject && (
              <button
                onClick={() => {
                  onProjectSelect(null);
                  setIsOpen(false);
                }}
                className="w-full px-3 py-3 text-left hover:bg-muted/50 transition-colors flex items-center justify-between border-b border-border"
              >
                <div className="flex items-center space-x-3">
                  <X className="h-4 w-4 text-muted-foreground" />
                  <span className="text-muted-foreground">プロジェクトなし</span>
                </div>
              </button>
            )}

            {/* プロジェクトリスト */}
            {projects.length === 0 ? (
              <div className="px-3 py-4 text-center text-muted-foreground text-sm">
                利用可能なプロジェクトがありません
              </div>
            ) : (
              projects.map((project) => (
                <button
                  key={project.id}
                  onClick={() => handleProjectSelect(project)}
                  className={cn(
                    'w-full px-3 py-3 text-left hover:bg-muted/50 transition-colors flex items-center justify-between border-l-4',
                    getPriorityColor(project.priority),
                    currentSelectedProject?.id === project.id && 'bg-muted/30'
                  )}
                >
                  <div className="flex items-center space-x-3 min-w-0 flex-1">
                    <span
                      className="w-3 h-3 rounded-full flex-shrink-0"
                      style={{ backgroundColor: project.color }}
                    />
                    <div className="min-w-0 flex-1">
                      <div className="flex items-center space-x-2">
                        <p className="font-medium truncate">{project.name}</p>
                        {project.icon && (
                          <span className="text-sm flex-shrink-0">{project.icon}</span>
                        )}
                      </div>
                      <div className="flex items-center space-x-2 mt-1">
                        <span
                          className={cn(
                            'text-xs px-2 py-0.5 rounded-full',
                            getStatusColor(project.status)
                          )}
                        >
                          {getStatusDisplay(project.status)}
                        </span>
                        {project.tags.length > 0 && (
                          <span className="text-xs text-muted-foreground">
                            {project.tags.slice(0, 2).join(', ')}
                            {project.tags.length > 2 && '...'}
                          </span>
                        )}
                      </div>
                    </div>
                  </div>
                  {currentSelectedProject?.id === project.id && (
                    <Check className="h-4 w-4 text-primary flex-shrink-0" />
                  )}
                </button>
              ))
            )}
          </div>
        </>
      )}
    </div>
  );
};<|MERGE_RESOLUTION|>--- conflicted
+++ resolved
@@ -7,13 +7,9 @@
 
 interface ProjectSelectorProps {
   selectedProject?: Project;
-<<<<<<< HEAD
+  selectedProjectId?: string | null;  // 新規追加：ID直接指定
   onProjectSelect: (project: Project | null) => void;
-=======
-  selectedProjectId?: string | null;  // 新規追加：ID直接指定
-  onProjectSelect: (project: Project) => void;
   onProjectIdSelect?: (projectId: string | null) => void;  // 新規追加
->>>>>>> 0163f3f8
   onCreateProject?: () => void;
   allowNone?: boolean;  // 新規追加：「プロジェクトなし」許可
   noneLabel?: string;   // 新規追加：「プロジェクトなし」表示ラベル
