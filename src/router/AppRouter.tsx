import React, { Suspense } from 'react';
import { Routes, Route, Navigate, useLocation } from 'react-router-dom';
import MainLayout from '@/components/layout/MainLayout';
import AuthLayout from '@/components/auth/AuthLayout';
import ProtectedRoute, { AuthenticatedRedirect } from '@/components/auth/ProtectedRoute';
import Dashboard from '@/pages/Dashboard';
import TaskDetailDemo from '@/pages/TaskDetailDemo';
import { ProjectManagement } from '@/pages/ProjectManagement';
import Calendar from '@/pages/Calendar';
import DailyScheduleView from '@/pages/DailyScheduleView';
import Analytics from '@/pages/Analytics';
import TagManagement from '@/pages/TagManagement';
import ScheduleErrorBoundary from '@/components/schedule/ScheduleErrorBoundary';
import NotFound from '@/pages/NotFound';
import LoginForm from '@/pages/auth/LoginForm';
import SignupForm from '@/pages/auth/SignupForm';
import SettingsLayout from '@/pages/settings/SettingsLayout';
import GeneralSettings from '@/pages/settings/GeneralSettings';
import AISettings from '@/pages/settings/AISettings';
import ThemeSettings from '@/pages/settings/ThemeSettings';
import DataManagement from '@/pages/settings/DataManagement';

// Loading component
const LoadingSpinner: React.FC = () => (
  <div className="flex items-center justify-center min-h-[200px]">
    <div className="animate-spin rounded-full h-8 w-8 border-b-2 border-primary-600"></div>
  </div>
);

// Wildcard redirect component for backward compatibility
const TasksWildcardRedirect: React.FC = () => {
  const location = useLocation();
  // Get the full path after /tasks
  const tasksPath = location.pathname.replace(/^\/tasks/, '');
  const dashboardPath = tasksPath ? `/dashboard${tasksPath}` : '/dashboard';
  return <Navigate to={dashboardPath} replace />;
};

const AppRouter: React.FC = () => {
  return (
    <Suspense fallback={<LoadingSpinner />}>
      <Routes>
        {/* Authentication routes */}
        <Route path="/auth" element={<AuthLayout />}>
          <Route 
            path="login" 
            element={
              <AuthenticatedRedirect>
                <LoginForm />
              </AuthenticatedRedirect>
            } 
          />
          <Route 
            path="signup" 
            element={
              <AuthenticatedRedirect>
                <SignupForm />
              </AuthenticatedRedirect>
            } 
          />
        </Route>

        {/* Protected application routes */}
        <Route 
          path="/" 
          element={
            <ProtectedRoute>
              <MainLayout />
            </ProtectedRoute>
          }
        >
          {/* Redirect routes for backward compatibility */}
          {/* Root redirect to dashboard */}
          <Route path="" element={<Navigate to="/dashboard" replace />} />
          
<<<<<<< HEAD
          {/* Tasks routes */}
          <Route path="tasks" element={<Tasks />} />
          <Route path="tasks/:taskId" element={<Tasks />} />
          <Route path="tasks/today" element={<Tasks />} />
          <Route path="tasks/today/:taskId" element={<Tasks />} />
          {/* 
            後方互換性維持: 「重要なタスク」「完了済みタスク」はサイドメニューから削除されたが、
            直接URLアクセス、ブックマーク、外部リンクの互換性を保つため、ルート定義は維持する
          */}
          <Route path="tasks/important" element={<Tasks />} />
          <Route path="tasks/important/:taskId" element={<Tasks />} />
          <Route path="tasks/completed" element={<Tasks />} />
          <Route path="tasks/completed/:taskId" element={<Tasks />} />
          <Route path="tasks/demo" element={<TaskDetailDemo />} />
=======
          {/* Wildcard tasks paths redirect to dashboard */}
          <Route path="tasks/*" element={<TasksWildcardRedirect />} />

          {/* Dashboard routes */}
          <Route path="dashboard" element={<Dashboard />} />
          <Route path="dashboard/:taskId" element={<Dashboard />} />
          <Route path="dashboard/today" element={<Dashboard />} />
          <Route path="dashboard/today/:taskId" element={<Dashboard />} />
          <Route path="dashboard/important" element={<Dashboard />} />
          <Route path="dashboard/important/:taskId" element={<Dashboard />} />
          <Route path="dashboard/completed" element={<Dashboard />} />
          <Route path="dashboard/completed/:taskId" element={<Dashboard />} />
          <Route path="dashboard/demo" element={<TaskDetailDemo />} />
>>>>>>> 3a1f39af
          
          {/* Project routes */}
          <Route path="projects" element={<ProjectManagement />} />
          
          {/* Calendar routes */}
          <Route path="calendar" element={<Calendar />} />
          
          {/* Schedule routes */}
          <Route 
            path="schedule" 
            element={
              <ScheduleErrorBoundary>
                <DailyScheduleView />
              </ScheduleErrorBoundary>
            } 
          />
          
          {/* Analytics routes */}
          <Route path="analytics" element={<Analytics />} />
          
          {/* Tags routes */}
          <Route path="tags" element={<TagManagement />} />
          
          {/* Settings routes with nested layout */}
          <Route path="settings" element={<SettingsLayout />}>
            <Route index element={<GeneralSettings />} />
            <Route path="general" element={<GeneralSettings />} />
            <Route path="ai" element={<AISettings />} />
            <Route path="theme" element={<ThemeSettings />} />
            <Route path="data" element={<DataManagement />} />
          </Route>
        </Route>
        
        {/* 404 route - outside of protected routes */}
        <Route path="*" element={<NotFound />} />
      </Routes>
    </Suspense>
  );
};

export default AppRouter;<|MERGE_RESOLUTION|>--- conflicted
+++ resolved
@@ -73,22 +73,6 @@
           {/* Root redirect to dashboard */}
           <Route path="" element={<Navigate to="/dashboard" replace />} />
           
-<<<<<<< HEAD
-          {/* Tasks routes */}
-          <Route path="tasks" element={<Tasks />} />
-          <Route path="tasks/:taskId" element={<Tasks />} />
-          <Route path="tasks/today" element={<Tasks />} />
-          <Route path="tasks/today/:taskId" element={<Tasks />} />
-          {/* 
-            後方互換性維持: 「重要なタスク」「完了済みタスク」はサイドメニューから削除されたが、
-            直接URLアクセス、ブックマーク、外部リンクの互換性を保つため、ルート定義は維持する
-          */}
-          <Route path="tasks/important" element={<Tasks />} />
-          <Route path="tasks/important/:taskId" element={<Tasks />} />
-          <Route path="tasks/completed" element={<Tasks />} />
-          <Route path="tasks/completed/:taskId" element={<Tasks />} />
-          <Route path="tasks/demo" element={<TaskDetailDemo />} />
-=======
           {/* Wildcard tasks paths redirect to dashboard */}
           <Route path="tasks/*" element={<TasksWildcardRedirect />} />
 
@@ -97,12 +81,15 @@
           <Route path="dashboard/:taskId" element={<Dashboard />} />
           <Route path="dashboard/today" element={<Dashboard />} />
           <Route path="dashboard/today/:taskId" element={<Dashboard />} />
+          {/* 
+            後方互換性維持: 「重要なタスク」「完了済みタスク」はサイドメニューから削除されたが、
+            直接URLアクセス、ブックマーク、外部リンクの互換性を保つため、ルート定義は維持する
+          */}
           <Route path="dashboard/important" element={<Dashboard />} />
           <Route path="dashboard/important/:taskId" element={<Dashboard />} />
           <Route path="dashboard/completed" element={<Dashboard />} />
           <Route path="dashboard/completed/:taskId" element={<Dashboard />} />
           <Route path="dashboard/demo" element={<TaskDetailDemo />} />
->>>>>>> 3a1f39af
           
           {/* Project routes */}
           <Route path="projects" element={<ProjectManagement />} />
